# -*- coding: utf-8 -*-
from time import time as now
import requests
from deprecated import deprecated

from .session import Requestor
from .formats import JSON, LIJSON, PGN, NDJSON, TEXT
from .enums import Reason
from . import models
from . import enums

__all__ = [
    'Client',
    'Account',
    'Board',
    'Bots',
    'Broadcasts',
    'Challenges',
    'Games',
    'Simuls',
    'Studies',
    'Teams',
    'Tournaments',
    'Users',
    'Messaging'
]

# Base URL for the API
API_URL = 'https://lichess.org/'


class BaseClient:

    def __init__(self, session, base_url=None):
        self._r = Requestor(session, base_url or API_URL, default_fmt=JSON)


class FmtClient(BaseClient):
    """Client that can return PGN or not.

    :param session: request session, authenticated as needed
    :type session: :class:`requests.Session`
    :param str base_url: base URL for the API
    :param bool pgn_as_default: ``True`` if PGN should be the default format
                                for game exports when possible. This defaults
                                to ``False`` and is used as a fallback when
                                ``as_pgn`` is left as ``None`` for methods that
                                support it.
    """

    def __init__(self, session, base_url=None, pgn_as_default=False):
        super().__init__(session, base_url)
        self.pgn_as_default = pgn_as_default

    def _use_pgn(self, as_pgn=None):
        # helper to merge default with provided arg
        return as_pgn if as_pgn is not None else self.pgn_as_default


class Client(BaseClient):
    """Main touchpoint for the API.

    All endpoints are namespaced into the clients below:

    - :class:`account <berserk.clients.Account>` - managing account information
    - :class:`bots <berserk.clients.Bots>` - performing bot operations
    - :class:`broadcasts <berserk.clients.Broadcasts>` - getting and creating
      broadcasts
    - :class:`challenges <berserk.clients.Challenges>` - using challenges
    - :class:`games <berserk.clients.Games>` - getting and exporting games
    - :class:`simuls <berserk.clients.Simuls>` - getting simultaneous
      exhibition games
    - :class:`studies <berserk.clients.Studies>` - exporting studies
    - :class:`teams <berserk.clients.Teams>` - getting information about teams
    - :class:`tournaments <berserk.clients.Tournaments>` - getting and
      creating tournaments
    - :class:`users <berserk.clients.Users>` - getting information about users

    :param session: request session, authenticated as needed
    :type session: :class:`requests.Session`
    :param str base_url: base API URL to use (if other than the default)
    :param bool pgn_as_default: ``True`` if PGN should be the default format
                                for game exports when possible. This defaults
                                to ``False`` and is used as a fallback when
                                ``as_pgn`` is left as ``None`` for methods that
                                support it.
    """

    def __init__(self, session=None, base_url=None, pgn_as_default=False):
        session = session or requests.Session()
        super().__init__(session, base_url)
        self.account = Account(session, base_url)
        self.users = Users(session, base_url)
        self.teams = Teams(session, base_url)
        self.games = Games(session, base_url, pgn_as_default=pgn_as_default)
        self.challenges = Challenges(session, base_url)
        self.board = Board(session, base_url)
        self.bots = Bots(session, base_url)
        self.tournaments = Tournaments(session, base_url,
                                       pgn_as_default=pgn_as_default)
        self.broadcasts = Broadcasts(session, base_url)
        self.simuls = Simuls(session, base_url)
        self.studies = Studies(session, base_url)
        self.messaging = Messaging(session, base_url)


class Account(BaseClient):
    """Client for account-related endpoints."""

    def get(self):
        """Get your public information.

        :return: public information about the authenticated user
        :rtype: dict
        """
        path = 'api/account'
        return self._r.get(path, converter=models.Account.convert)

    def get_email(self):
        """Get your email address.

        :return: email address of the authenticated user
        :rtype: str
        """
        path = 'api/account/email'
        return self._r.get(path)['email']

    def get_preferences(self):
        """Get your account preferences.

        :return: preferences of the authenticated user
        :rtype: dict
        """
        path = 'api/account/preferences'
        return self._r.get(path)['prefs']

    def get_kid_mode(self):
        """Get your kid mode status.

        :return: current kid mode status
        :rtype: bool
        """
        path = 'api/account/kid'
        return self._r.get(path)['kid']

    def set_kid_mode(self, value):
        """Set your kid mode status.

        :param bool value: whether to enable or disable kid mode
        :return: success
        :rtype: bool
        """
        path = 'api/account/kid'
        params = {'v': value}
        return self._r.post(path, params=params)['ok']

    def upgrade_to_bot(self):
        """Upgrade your account to a bot account.

        Requires bot:play oauth scope. User cannot have any previously played
        games.

        :return: success
        :rtype: bool
        """
        path = 'api/bot/account/upgrade'
        return self._r.post(path)['ok']


class Users(BaseClient):
    """Client for user-related endpoints."""

    def get_puzzle_activity(self, max=None):
        """Stream puzzle activity history starting with the most recent.

        :param int max: maximum number of entries to stream
        :return: puzzle activity history
        :rtype: iter
        """
        path = 'api/user/puzzle-activity'
        params = {'max': max}
        return self._r.get(path, params=params, fmt=NDJSON, stream=True,
                           converter=models.PuzzleActivity.convert)

    def get_realtime_statuses(self, *user_ids, with_game_ids=False):
        """Get the online, playing, and streaming statuses of players.

        Only id and name fields are returned for offline users.

        :param user_ids: one or more user IDs (names)
        :param bool with_game_ids: wether to return or not the ID of the game being played
        :return: statuses of given players
        :rtype: list
        """
        path = 'api/users/status'
        params = {
            'ids': ','.join(user_ids),
            'withGameIds': with_game_ids
        }
        return self._r.get(path, params=params)

    def get_all_top_10(self):
        """Get the top 10 players for each speed and variant.

        :return: top 10 players in each speed and variant
        :rtype: dict
        """
        path = 'player'
        return self._r.get(path, fmt=LIJSON)

    def get_leaderboard(self, perf_type, count=10):
        """Get the leaderboard for one speed or variant.

        :param perf_type: speed or variant
        :type perf_type: :class:`~berserk.enums.PerfType`
        :param int count: number of players to get
        :return: top players for one speed or variant
        :rtype: list
        """
        path = f'player/top/{count}/{perf_type}'
        return self._r.get(path, fmt=LIJSON)['users']

    def get_public_data(self, username):
        """Get the public data for a user.

        :param str username: username
        :return: public data available for the given user
        :rtype: dict
        """
        path = f'api/user/{username}'
        return self._r.get(path, converter=models.User.convert)

    def get_activity_feed(self, username):
        """Get the activity feed of a user.

        :param str username: username
        :return: activity feed of the given user
        :rtype: list
        """
        path = f'api/user/{username}/activity'
        return self._r.get(path, converter=models.Activity.convert)

    def get_by_id(self, *usernames):
        """Get multiple users by their IDs.

        :param usernames: one or more usernames
        :return: user data for the given usernames
        :rtype: list
        """
        path = 'api/users'
        return self._r.post(path, data=','.join(usernames),
                            converter=models.User.convert)

    @deprecated(version='0.7.0', reason='use Teams.get_members(id) instead')
    def get_by_team(self, team_id):
        """Get members of a team.

        :param str team_id: ID of a team
        :return: users on the given team
        :rtype: iter
        """
        path = f'api/team/{team_id}/users'
        return self._r.get(path, fmt=NDJSON, stream=True,
                           converter=models.User.convert)

    def get_live_streamers(self):
        """Get basic information about currently streaming users.

        :return: users currently streaming a game
        :rtype: list
        """
        path = 'streamer/live'
        return self._r.get(path)

    def get_users_followed(self, username):
        """Stream users followed by a user.

        :param str username: a username
        :return: iterator over the users the given user follows
        :rtype: iter
        """
        path = f'/api/user/{username}/following'
        return self._r.get(path, stream=True, fmt=NDJSON,
                           converter=models.User.convert)

    def get_users_following(self, username):
        """Stream users who follow a user.

        :param str username: a username
        :return: iterator over the users that follow the given user
        :rtype: iter
        """
        path = f'/api/user/{username}/followers'
        return self._r.get(path, stream=True, fmt=NDJSON,
                           converter=models.User.convert)

    def get_rating_history(self, username):
        """Get the rating history of a user.

        :param str username: a username
        :return: rating history for all game types
        :rtype: list
        """
        path = f'/api/user/{username}/rating-history'
        return self._r.get(path, converter=models.RatingHistory.convert)

    def get_crosstable(self, user1, user2, matchup=None):
        """Get total number of games, and current score, of any two users.

        :param str user1: first user to compare
        :param str user2: second user to compare
        :param bool matchup: Whether to get the current match data, if any
        :rtype: list
        """
        params = {
            'matchup': matchup
        }

        path = f'/api/crosstable/{user1}/{user2}'
        return self._r.get(path, params=params, converter=models.User.convert)

    def get_user_performance(self, username, perf):
        """Read performance statistics of a user, for a single performance.
        Similar to the performance pages on the website

        :param str username: username
        :param str perf: ~berserk.enums.gametype
        :rtype: list
        """
        path = f'/api/user/{username}/perf/{perf}'
        return self._r.get(path, converter=models.User.convert)


class Teams(BaseClient):

    def get_members(self, team_id):
        """Get members of a team.

        :param str team_id: ID of a team
        :return: users on the given team
        :rtype: iter
        """
        path = f'api/team/{team_id}/users'
        return self._r.get(path, fmt=NDJSON, stream=True,
                           converter=models.User.convert)

    def join(self, team_id):
        """Join a team.

        :param str team_id: ID of a team
        :return: success
        :rtype: bool
        """
        path = f'/team/{team_id}/join'
        return self._r.post(path)['ok']

    def leave(self, team_id):
        """Leave a team.

        :param str team_id: ID of a team
        :return: success
        :rtype: bool
        """
        path = f'/team/{team_id}/quit'
        return self._r.post(path)['ok']

    def kick_member(self, team_id, user_id):
        """Kick a member out of your team.

        :param str team_id: ID of a team
        :param str user_id: ID of a team member
        :return: success
        :rtype: bool
        """
        path = f'/team/{team_id}/kick/{user_id}'
        return self._r.post(path)['ok']


class Games(FmtClient):
    """Client for games-related endpoints."""

    def export(self, game_id, as_pgn=None, moves=None, tags=None, clocks=None,
               evals=None, opening=None, literate=None):
        """Get one finished game as PGN or JSON.

        :param str game_id: the ID of the game to export
        :param bool as_pgn: whether to return the game in PGN format
        :param bool moves: whether to include the PGN moves
        :param bool tags: whether to include the PGN tags
        :param bool clocks: whether to include clock comments in the PGN moves
        :param bool evals: whether to include analysis evaluation comments in
                           the PGN moves when available
        :param bool opening: whether to include the opening name
        :param bool literate: whether to include literate the PGN
        :return: exported game, as JSON or PGN
        """
        path = f'game/export/{game_id}'
        params = {
            'moves': moves,
            'tags': tags,
            'clocks': clocks,
            'evals': evals,
            'opening': opening,
            'literate': literate,
        }
        fmt = PGN if self._use_pgn(as_pgn) else JSON
        return self._r.get(path, params=params, fmt=fmt,
                           converter=models.Game.convert)

    def export_by_player(self, username, as_pgn=None, since=None, until=None,
                         max=None, vs=None, rated=None, perf_type=None,
                         color=None, analysed=None, moves=None,
                         pgn_in_json=None, tags=None, clocks=None, evals=None,
                         opening=None, ongoing=None, finished=None, players=None,
                         sort=None, literate=None):
        """Get games by player.

        :param str username: which player's games to return
        :param bool as_pgn: whether to return the game in PGN format
        :param int since: lower bound on the game timestamp
        :param int until: upperbound on the game timestamp
        :param int max: limit the number of games returned
        :param str vs: filter by username of the opponent
        :param bool rated: filter by game mode (``True`` for rated, ``False``
                           for casual)
        :param perf_type: filter by speed or variant
        :type perf_type: :class:`~berserk.enums.PerfType`
        :param color: filter by the color of the player
        :type color: :class:`~berserk.enums.Color`
        :param bool analysed: filter by analysis availability
        :param bool moves: whether to include the PGN moves
        :param bool pgnInJson: Include the full PGN within JSON response
        :param bool tags: whether to include the PGN tags
        :param bool clocks: whether to include clock comments in the PGN moves
        :param bool evals: whether to include analysis evaluation comments in
                           the PGN moves when available
        :param bool opening: whether to include the opening name
        :param bool ongoing: Include ongoing games, last 3 moves omitted
        :param bool finished: Include finished games
        :param str players: URL of text file containing real names and ratings for PGN
        :param str sort: Sort the order of games
        :param bool literate: whether to include literate the PGN
        :return: iterator over the exported games, as JSON or PGN
        """
        path = f'api/games/user/{username}'
        params = {
            'since': since,
            'until': until,
            'max': max,
            'vs': vs,
            'rated': rated,
            'perfType': perf_type,
            'color': color,
            'analysed': analysed,
            'moves': moves,
            'pgnInJson': pgn_in_json,
            'tags': tags,
            'clocks': clocks,
            'evals': evals,
            'opening': opening,
            'ongoing': ongoing,
            'finished': finished,
            'players': players,
            'sort': sort,
            'literate': literate,
        }
        fmt = PGN if self._use_pgn(as_pgn) else NDJSON
        yield from self._r.get(path, params=params, fmt=fmt, stream=True,
                               converter=models.Game.convert)

    def export_multi(self, *game_ids, as_pgn=None, moves=None, tags=None,
                     clocks=None, evals=None, opening=None):
        """Get multiple games by ID.

        :param game_ids: one or more game IDs to export
        :param bool as_pgn: whether to return the game in PGN format
        :param bool moves: whether to include the PGN moves
        :param bool tags: whether to include the PGN tags
        :param bool clocks: whether to include clock comments in the PGN moves
        :param bool evals: whether to include analysis evaluation comments in
                           the PGN moves when available
        :param bool opening: whether to include the opening name
        :return: iterator over the exported games, as JSON or PGN
        """
        path = 'games/export/_ids'
        params = {
            'moves': moves,
            'tags': tags,
            'clocks': clocks,
            'evals': evals,
            'opening': opening,
        }
        payload = ','.join(game_ids)
        fmt = PGN if self._use_pgn(as_pgn) else NDJSON
        yield from self._r.post(path, params=params, data=payload, fmt=fmt,
                                stream=True, converter=models.Game.convert)

    def get_among_players(self, *usernames):
        """Get the games currently being played among players.

        Note this will not includes games where only one player is in the given
        list of usernames.

        :param usernames: two or more usernames
        :return: iterator over all games played among the given players
        """
        path = 'api/stream/games-by-users'
        payload = ','.join(usernames)
        yield from self._r.post(path, data=payload, fmt=NDJSON, stream=True,
                                converter=models.Game.convert)

    # move this to Account?
    def get_ongoing(self, count=10):
        """Get your currently ongoing games.

        :param int count: number of games to get
        :return: some number of currently ongoing games
        :rtype: list
        """
        path = 'api/account/playing'
        params = {'nb': count}
        return self._r.get(path, params=params)['nowPlaying']

    def get_tv_channels(self):
        """Get basic information about the best games being played.

        :return: best ongoing games in each speed and variant
        :rtype: dict
        """
        path = 'tv/channels'
        return self._r.get(path)


class Challenges(BaseClient):

    def create(self, username, rated, clock_limit=None, clock_increment=None,
               days=None, color=None, variant=None, position=None):
        """Challenge another player to a game.

        :param str username: username of the player to challege
        :param bool rated: whether or not the game will be rated
        :param int clock_limit: clock initial time (in seconds)
        :param int clock_increment: clock increment (in seconds)
        :param int days: days per move (for correspondence games; omit clock)
        :param color: color of the accepting player
        :type color: :class:`~berserk.enums.Color`
        :param variant: game variant to use
        :type variant: :class:`~berserk.enums.Variant`
        :param position: custom intial position in FEN (variant must be
                         standard and the game cannot be rated)
        :type position: str
        :return: challenge data
        :rtype: dict
        """
        path = f'api/challenge/{username}'
        payload = {
            'rated': rated,
            'clock.limit': clock_limit,
            'clock.increment': clock_increment,
            'days': days,
            'color': color,
            'variant': variant,
            'fen': position,
        }
        return self._r.post(path, json=payload,
                            converter=models.Tournament.convert)

    def create_with_accept(self, username, rated, token, clock_limit=None,
                           clock_increment=None, days=None, color=None,
                           variant=None, position=None):
        """Start a game with another player.

        This is just like the regular challenge create except it forces the
        opponent to accept. You must provide the OAuth token of the opponent
        and it must have the challenge:write scope.

        :param str username: username of the opponent
        :param bool rated: whether or not the game will be rated
        :param str token: opponent's OAuth token
        :param int clock_limit: clock initial time (in seconds)
        :param int clock_increment: clock increment (in seconds)
        :param int days: days per move (for correspondence games; omit clock)
        :param color: color of the accepting player
        :type color: :class:`~berserk.enums.Color`
        :param variant: game variant to use
        :type variant: :class:`~berserk.enums.Variant`
        :param position: custom intial position in FEN (variant must be
                         standard and the game cannot be rated)
        :type position: :class:`~berserk.enums.Position`
        :return: game data
        :rtype: dict
        """
        path = f'api/challenge/{username}'
        payload = {
            'rated': rated,
            'acceptByToken': token,
            'clock.limit': clock_limit,
            'clock.increment': clock_increment,
            'days': days,
            'color': color,
            'variant': variant,
            'fen': position,
        }
        return self._r.post(path, json=payload,
                            converter=models.Tournament.convert)

    def create_ai(self, level=8, clock_limit=None, clock_increment=None,
                  days=None, color=None, variant=None, position=None):
        """Challenge AI to a game.

        :param int level: level of the AI (1 to 8)
        :param int clock_limit: clock initial time (in seconds)
        :param int clock_increment: clock increment (in seconds)
        :param int days: days per move (for correspondence games; omit clock)
        :param color: color of the accepting player
        :type color: :class:`~berserk.enums.Color`
        :param variant: game variant to use
        :type variant: :class:`~berserk.enums.Variant`
        :param position: use one of the custom initial positions (variant must
                         be standard and cannot be rated)
        :type position: str
        :return: success indicator
        :rtype: bool
        """
        path = "api/challenge/ai"
        payload = {
            'level': level,
            'clock.limit': clock_limit,
            'clock.increment': clock_increment,
            'days': days,
            'color': color,
            'variant': variant,
            'fen': position,
        }
        return self._r.post(path, json=payload,
                            converter=models.Tournament.convert)

    def create_open(self, clock_limit=None, clock_increment=None,
                    variant=None, position=None, rated=None, name=None):
        """Create a challenge that any two players can join.

        :param int clock_limit: clock initial time (in seconds)
        :param int clock_increment: clock increment (in seconds)
        :param variant: game variant to use
        :type variant: :class:`~berserk.enums.Variant`
        :param position: custom intial position in FEN (variant must be
                         standard and the game cannot be rated)
        :type position: str
        :param bool: rated: Game is rated and impacts players ratings
        :param name: Optional name for the challenge, that players will see on
                     the challenge page.
        :type name: str
        :return: challenge data
        :rtype: dict
        """
        path = "api/challenge/open"
        payload = {
            'clock.limit': clock_limit,
            'clock.increment': clock_increment,
            'variant': variant,
            'fen': position,
            'rated': rated,
            'name': name,
        }
        return self._r.post(path, json=payload,
                            converter=models.Tournament.convert)

    def accept(self, challenge_id):
        """Accept an incoming challenge.

        :param str challenge_id: id of the challenge to accept
        :return: success indicator
        :rtype: bool
        """
        path = f'api/challenge/{challenge_id}/accept'
        return self._r.post(path)['ok']

    def decline(self, challenge_id, reason=Reason.GENERIC):
        """Decline an incoming challenge.
        :param str challenge_id: ID of a challenge
        :param reason: reason for declining challenge
        :type reason: :class:`~berserk.enums.Reason`
        :return: success indicator
        :rtype: bool
        """
        path = f'api/challenge/{challenge_id}/decline'
        payload = {
            'reason': reason
        }
        return self._r.post(path, json=payload)['ok']


class Board(BaseClient):
    """Client for physical board or external application endpoints."""

    def stream_incoming_events(self):
        """Get your realtime stream of incoming events.

        :return: stream of incoming events
        :rtype: iterator over the stream of events
        """
        path = 'api/stream/event'
        yield from self._r.get(path, stream=True)

    def seek(self, time, increment, rated=False, variant='standard',
             color='random', rating_range=None):
        """Create a public seek to start a game with a random opponent.

        :param int time: intial clock time in minutes
        :param int increment: clock increment in minutes
        :param bool rated: whether the game is rated (impacts ratings)
        :param str variant: game variant to use
        :param str color: color to play
        :param rating_range: range of opponent ratings
        :return: duration of the seek
        :rtype: float
        """
        if isinstance(rating_range, (list, tuple)):
            low, high = rating_range
            rating_range = f'{low}-{high}'

        path = '/api/board/seek'
        payload = {
            'rated': str(bool(rated)).lower(),
            'time': time,
            'increment': increment,
            'variant': variant,
            'color': color,
            'ratingRange': rating_range or '',
        }

        # we time the seek
        start = now()

        # just keep reading to keep the search going
        for line in self._r.post(path, data=payload, fmt=TEXT, stream=True):
            pass

        # and return the time elapsed
        return now() - start

    def stream_game_state(self, game_id):
        """Get the stream of events for a board game.

        :param str game_id: ID of a game
        :return: iterator over game states
        """
        path = f'api/board/game/stream/{game_id}'
        yield from self._r.get(path, stream=True,
                               converter=models.GameState.convert)

    def make_move(self, game_id, move):
        """Make a move in a board game.

        :param str game_id: ID of a game
        :param str move: move to make
        :return: success
        :rtype: bool
        """
        path = f'api/board/game/{game_id}/move/{move}'
        return self._r.post(path)['ok']

    def post_message(self, game_id, text, spectator=False):
        """Post a message in a board game.

        :param str game_id: ID of a game
        :param str text: text of the message
        :param bool spectator: post to spectator room (else player room)
        :return: success
        :rtype: bool
        """
        path = f'api/board/game/{game_id}/chat'
        room = 'spectator' if spectator else 'player'
        payload = {'room': room, 'text': text}
        return self._r.post(path, json=payload)['ok']

    def abort_game(self, game_id):
        """Abort a board game.

        :param str game_id: ID of a game
        :return: success
        :rtype: bool
        """
        path = f'api/board/game/{game_id}/abort'
        return self._r.post(path)['ok']

    def resign_game(self, game_id):
        """Resign a board game.

        :param str game_id: ID of a game
        :return: success
        :rtype: bool
        """
        path = f'api/board/game/{game_id}/resign'
        return self._r.post(path)['ok']

    def handle_draw_offer(self, game_id, accept):
        """Create, accept, or decline a draw offer.

        To offer a draw, pass ``accept=True`` and a game ID of an in-progress
        game. To response to a draw offer, pass either ``accept=True`` or
        ``accept=False`` and the ID of a game in which you have received a
        draw offer.

        Often, it's easier to call :func:`offer_draw`, :func:`accept_draw`, or
        :func:`decline_draw`.

        :param str game_id: ID of an in-progress game
        :param bool accept: whether to accept
        :return: True if successful
        :rtype: bool
        """
        accept = "yes" if accept else "no"
        path = f'/api/board/game/{game_id}/draw/{accept}'
        return self._r.post(path)['ok']

    def offer_draw(self, game_id):
        """Offer a draw in the given game.

        :param str game_id: ID of an in-progress game
        :return: True if successful
        :rtype: bool
        """
        return self.handle_draw_offer(game_id, True)

    def accept_draw(self, game_id):
        """Accept an already offered draw in the given game.

        :param str game_id: ID of an in-progress game
        :return: True if successful
        :rtype: bool
        """
        return self.handle_draw_offer(game_id, True)

    def decline_draw(self, game_id):
        """Decline an already offered draw in the given game.

        :param str game_id: ID of an in-progress game
        :return: True if successful
        :rtype: bool
        """
        return self.handle_draw_offer(game_id, False)

    def handle_takeback_offer(self, game_id, accept):
        """Create, accept, or decline a takeback offer.

        To offer a takeback, pass ``accept=True`` and a game ID of an in-progress
        game. To response to a takeback offer, pass either ``accept=True`` or
        ``accept=False`` and the ID of a game in which you have received a
        takeback offer.

        Often, it's easier to call :func:`offer_takeback`, :func:`accept_takeback`, or
        :func:`decline_takeback`.

        :param str game_id: ID of an in-progress game
        :param bool accept: whether to accept
        :return: True if successful
        :rtype: bool
        """
        accept = "yes" if accept else "no"
        path = f'/api/board/game/{game_id}/takeback/{accept}'
        return self._r.post(path)['ok']

    def offer_takeback(self, game_id):
        """Offer a takeback in the given game.

        :param str game_id: ID of an in-progress game
        :return: True if successful
        :rtype: bool
        """
        return self.handle_takeback_offer(game_id, True)

    def accept_takeback(self, game_id):
        """Accept an already offered takeback in the given game.

        :param str game_id: ID of an in-progress game
        :return: True if successful
        :rtype: bool
        """
        return self.handle_takeback_offer(game_id, True)

    def decline_takeback(self, game_id):
        """Decline an already offered takeback in the given game.

        :param str game_id: ID of an in-progress game
        :return: True if successful
        :rtype: bool
        """
        return self.handle_takeback_offer(game_id, False)


class Bots(BaseClient):
    """Client for bot-related endpoints."""

    def stream_incoming_events(self):
        """Get your realtime stream of incoming events.

        :return: stream of incoming events
        :rtype: iterator over the stream of events
        """
        path = 'api/stream/event'
        yield from self._r.get(path, stream=True)

    def stream_game_state(self, game_id):
        """Get the stream of events for a bot game.

        :param str game_id: ID of a game
        :return: iterator over game states
        """
        path = f'api/bot/game/stream/{game_id}'
        yield from self._r.get(path, stream=True,
                               converter=models.GameState.convert)

    def make_move(self, game_id, move):
        """Make a move in a bot game.

        :param str game_id: ID of a game
        :param str move: move to make
        :return: success
        :rtype: bool
        """
        path = f'api/bot/game/{game_id}/move/{move}'
        return self._r.post(path)['ok']

    def post_message(self, game_id, text, spectator=False):
        """Post a message in a bot game.

        :param str game_id: ID of a game
        :param str text: text of the message
        :param bool spectator: post to spectator room (else player room)
        :return: success
        :rtype: bool
        """
        path = f'api/bot/game/{game_id}/chat'
        room = 'spectator' if spectator else 'player'
        payload = {'room': room, 'text': text}
        return self._r.post(path, json=payload)['ok']

    def abort_game(self, game_id):
        """Abort a bot game.

        :param str game_id: ID of a game
        :return: success
        :rtype: bool
        """
        path = f'api/bot/game/{game_id}/abort'
        return self._r.post(path)['ok']

    def resign_game(self, game_id):
        """Resign a bot game.

        :param str game_id: ID of a game
        :return: success
        :rtype: bool
        """
        path = f'api/bot/game/{game_id}/resign'
        return self._r.post(path)['ok']

    def accept_challenge(self, challenge_id):
        """Accept an incoming challenge.

        :param str challenge_id: ID of a challenge
        :return: success
        :rtype: bool
        """
        path = f'api/challenge/{challenge_id}/accept'
        return self._r.post(path)['ok']

    def decline_challenge(self, challenge_id, reason=Reason.GENERIC):
        """Decline an incoming challenge.
        :param str challenge_id: ID of a challenge
        :param reason: reason for declining challenge
        :type reason: :class:`~berserk.enums.Reason`
        :return: success indicator
        :rtype: bool
        """
        path = f'api/challenge/{challenge_id}/decline'
        payload = {
            'reason': reason
        }
        return self._r.post(path, json=payload)['ok']


class Tournaments(FmtClient):
    """Client for tournament-related endpoints."""

    def get(self):
        """Get recently finished, ongoing, and upcoming tournaments.

        :return: current tournaments
        :rtype: list
        """
        path = 'api/tournament'
        return self._r.get(path, converter=models.Tournaments.convert_values)

    def get_tournament(self, tournament_id, page=1):
        """Get information about a tournament.
        :patam str tournament_id
        :return: tournament information
        :rtype: dict
        """
        path = f'api/tournament/{tournament_id}?page={page}'
        return self._r.get(path, converter=models.Tournaments.convert_tournament_values)

    @deprecated(version='0.11.0', reason='use Tournaments.create_arena or Tournaments.create_swiss instead')
    def create(self, clock_time, clock_increment, minutes, name=None,
               wait_minutes=None, variant=None, berserkable=None, rated=None,
               start_date=None, position=None, password=None, conditions=None):
        """Create a new tournament.
        .. note::
            ``wait_minutes`` is always relative to now and is overriden by
            ``start_time``.
        .. note::
            If ``name`` is left blank then one is automatically created.
        :param int clock_time: intial clock time in minutes
        :param int clock_increment: clock increment in seconds
        :param int minutes: length of the tournament in minutes
        :param str name: tournament name
        :param int wait_minutes: future start time in minutes
        :param str start_date: when to start the tournament
        :param str variant: variant to use if other than standard
        :param bool rated: whether the game affects player ratings
        :param str berserkable: whether players can use berserk
        :param str position: custom initial position in FEN
        :param str password: password (makes the tournament private)
        :param dict conditions: conditions for participation
        :return: created tournament info
        :rtype: dict
        """
        path = 'api/tournament'
        payload = {
            'name': name,
            'clockTime': clock_time,
            'clockIncrement': clock_increment,
            'minutes': minutes,
            'waitMinutes': wait_minutes,
            'startDate': start_date,
            'variant': variant,
            'rated': rated,
            'position': position,
            'berserkable': berserkable,
            'password': password,
            **{f'conditions.{c}': v for c, v in (conditions or {}).items()},
        }
        return self._r.post(path, json=payload,
                            converter=models.Tournament.convert)

    def create_arena(self, clock_time, clock_increment, minutes, name=None,
                     wait_minutes=None, start_date=None, variant=None,
                     rated=None, position=None, berserkable=None,
                     streakable=None, hasChat=None, description=None,
                     password=None, teambBattleByTeam=None, teamId=None,
                     minRating=None, maxRating=None, nbRatedGame=None):
        """Create a new arena tournament.

        .. note::

            ``wait_minutes`` is always relative to now and is overriden by
            ``start_time``.

        .. note::

            If ``name`` is left blank then one is automatically created.

        :param int clock_time: initial clock time in minutes
        :param int clock_increment: clock increment in seconds
        :param int minutes: length of the tournament in minutes
        :param str name: tournament name
        :param int wait_minutes: future start time in minutes
        :param str start_date: when to start the tournament
        :param str variant: variant to use if other than standard
        :param bool rated: whether the game affects player ratings
        :param str position: custom initial position in FEN
        :param str berserkable: whether players can use berserk
        :param bool streakable: whether players get streaks
        :param bool hasChat: whether players can
                            discuss in a chat
        :param string description: anything you want to
                                  tell players about the tournament
        :param str password: password
        :param str teambBattleByTeam: Id of a team you lead
                                      to create a team battle
        :param string teamId: Restrict entry to members of team
        :param int minRating: Minimum rating to join
        :param int maxRating: Maximum rating to join
        :param int nbRatedGame: Min number of rated games required
        :return: created tournament info
        :rtype: dict
        """
        path = 'api/tournament'
        payload = {
            'name': name,
            'clockTime': clock_time,
            'clockIncrement': clock_increment,
            'minutes': minutes,
            'waitMinutes': wait_minutes,
            'startDate': start_date,
            'variant': variant,
            'rated': rated,
            'position': position,
            'berserkable': berserkable,
            'streakable': streakable,
            'hasChat': hasChat,
            'description': description,
            'password': password,
            'teambBattleByTeam': teambBattleByTeam,
            'conditions.teamMember.teamId': teamId,
            'conditions.minRating.rating': minRating,
            'conditions.maxRating.rating': maxRating,
            'conditions.nbRatedGame.nb': nbRatedGame
        }
        return self._r.post(path, json=payload,
                            converter=models.Tournament.convert)

    def create_swiss(self, teamId_, clock_limit, clock_increment, nbRounds,
                     name=None, startsAt=None, roundInterval=None,
                     variant=None, description=None, rated=None, chatFor=None):
        """Create a new swiss tournament

        .. note::

            If ``name`` is left blank then one is automatically created.

        .. note::

            If ``startsAt`` is left blank then the
            tournament begins 10 minutes after creation

            :param string teamId_: team Id, required for swiss tournaments
            :param int clock_limit: initial clock time in seconds
            :param int clock_increment: clock increment in seconds
            :param int nbRounds: maximum number of rounds to play
            :param string name: tournament name
            :param int startsAt: when to start tournament, in ms timestamp
            :param int roundInterval: interval between rounds in seconds
            :param string variant: variant to use if other than standard
            :param string description: tournament description
            :param bool rated: whether the game affects player ratings
            :param int chatFor: who can read and write in the chat
            :return: created tournament info
            :rtype: dict
        """
        path = f'api/swiss/new/{teamId_}'

        payload = {
            'name': name,
            'clock.limit': clock_limit,
            'clock.increment': clock_increment,
            'nbRounds': nbRounds,
            'startsAt': startsAt,
            'roundInterval': roundInterval,
            'variant': variant,
            'description': description,
            'rated': rated,
            'chatFor': chatFor
        }
        return self._r.post(path, json=payload,
                            converter=models.Tournament.convert)

    @deprecated(version='0.11.0', reason='use Tournaments.export_arena_games or Tournaments.export_swiss_games')
    def export_games(self, id_, as_pgn=False, moves=None, tags=None,
                     clocks=None, evals=None, opening=None):
        """Export games from a tournament.
        :param str id_: tournament ID
        :param bool as_pgn: whether to return PGN instead of JSON
        :param bool moves: include moves
        :param bool tags: include tags
        :param bool clocks: include clock comments in the PGN moves, when
                            available
        :param bool evals: include analysis evalulation comments in the PGN
                           moves, when available
        :param bool opening: include the opening name
        :return: games
        :rtype: list
        """
        path = f'api/tournament/{id_}/games'
        params = {
            'moves': moves,
            'tags': tags,
            'clocks': clocks,
            'evals': evals,
            'opening': opening,
        }
        fmt = PGN if self._use_pgn(as_pgn) else NDJSON
        return self._r.get(path, params=params, fmt=fmt,
                           converter=models.Game.convert)

    def export_arena_games(self, id_, as_pgn=False, moves=None, tags=None,
                           clocks=None, evals=None, opening=None):
        """Export games from a arena tournament.

        :param str id_: tournament ID
        :param bool as_pgn: whether to return PGN instead of JSON
        :param bool moves: include moves
        :param bool tags: include tags
        :param bool clocks: include clock comments in the PGN moves, when
                            available
        :param bool evals: include analysis evalulation comments in the PGN
                           moves, when available
        :param bool opening: include the opening name
        :return: games
        :rtype: list
        """
        path = f'api/tournament/{id_}/games'
        params = {
            'moves': moves,
            'tags': tags,
            'clocks': clocks,
            'evals': evals,
            'opening': opening,
        }
        fmt = PGN if self._use_pgn(as_pgn) else NDJSON
        return self._r.get(path, params=params, fmt=fmt,
                           converter=models.Game.convert)

    def export_swiss_games(self, id_, as_pgn=False, moves=None, pgnInJson=None,
                           tags=None, clocks=None, evals=None, opening=None):
        """Export games from a swiss tournament

        :param str id_: tournament id
        :param bool as_pgn: whether to return pgn instead of JSON
        :param bool moves: include moves
        :param bool pgnInJson: include the full PGN within the
                              JSON response, in a pgn field
        :param bool tags: include tags
        :param bool clocks: include clock comments
        :param bool evals: include analysis evaluation
                          comments in the PGN, when available
        :param bool opening: include the opening name
        :return: games
        :rtype: list
        """
        path = f'api/swiss/{id_}/games'
        params = {
            'moves:': moves,
            'pgnInJson': pgnInJson,
            'tags': tags,
            'clocks': clocks,
            'evals': evals,
            'opening': opening,
        }
        fmt = PGN if self._use_pgn(as_pgn) else NDJSON
        return self._r.get(path, params=params, fmt=fmt,
                           converter=models.Game.convert)

    def tournaments_by_user(self, username, nb=None, as_pgn=False):
        """Get tournaments created by a user

        :param string username: username
        :param int nb: max number of tournaments to fetch
        :param bool as_pgn: whether to return pgn instead of Json
        :return: tournaments
        :rtype: list
        """

        path = f'api/user/{username}/tournament/created'
        params = {
            'nb': nb,
        }
        fmt = PGN if self._use_pgn(as_pgn) else NDJSON
        return self._r.get(path, params=params, fmt=fmt,
                           converter=models.Game.convert)

    def arenas_by_team(self, teamId, maxT=None, as_pgn=False):
        """Get arenas created for a team

        :param string teamId: Id of the team
        :param int maxT: how many tournaments to download
        :param bool as_pgn: whether to return pgn instead of Json
        :return: tournaments
        :rtype: list
        """
        path = f'api/team/{teamId}/arena'
        params = {
            'max': maxT,
        }
        fmt = PGN if self._use_pgn(as_pgn) else NDJSON
        return self._r.get(path, params=params, fmt=fmt,
                           converter=models.Game.convert)

    def swiss_by_team(self, teamId, maxT=None, as_pgn=False):
        """Get swiss tournaments created for a team

        :param string teamId: Id of the team
        :param int maxT: how many tournaments to download
        :param bool as_pgn: whether to return pgn instead of Json
        :return: tournaments
        :rtype: list
        """
        path = f'api/team/{teamId}/swiss'
        params = {
            'max': maxT,
        }
        fmt = PGN if self._use_pgn(as_pgn) else NDJSON
        return self._r.get(path, params=params, fmt=fmt,
                           converter=models.Game.convert)

    def stream_results(self, id_, limit=None):
        """Stream the results of a tournament.

        Results are the players of a tournament with their scores and
        performance in rank order. Note that results for ongoing
        tournaments can be inconsistent due to ranking changes.

        :param str id_: tournament ID
        :param int limit: maximum number of results to stream
        :return: iterator over the stream of results
        :rtype: iter
        """
        path = f'api/tournament/{id_}/results'
        params = {'nb': limit}
        return self._r.get(path, params=params, stream=True)

    def stream_by_creator(self, username):
        """Stream the tournaments created by a player.

        :param str username: username of the player
        :return: tournaments
        :rtype: iter
        """
        path = f'api/user/{username}/tournament/created'
        return self._r.get(path, stream=True)


class Broadcasts(BaseClient):
    """Broadcast of one or more games."""

    def create(self, name, description, markdown=None, official=None):
        """Create a new broadcast.

        :param str name: name of the broadcast
        :param str description: short description
        :param str markdown: long description
        :param bool official: DO NOT USE
        :return: created tournament info
        :rtype: dict
        """
        path = 'broadcast/new'
        payload = {
            'name': name,
            'description': description,
            'markdown': markdown,
            'official': official,
        }
        return self._r.post(path, json=payload,
                            converter=models.Broadcast.convert)

    def get(self, broadcast_id, slug='-'):
        """Get a broadcast by ID.

        :param str broadcast_id: ID of a broadcast
        :param str slug: slug for SEO
        :return: broadcast information
        :rtype: dict
        """
        path = f'broadcast/{slug}/{broadcast_id}'
        return self._r.get(path, converter=models.Broadcast.convert)

    def update(self, broadcast_id, name, description, markdown=None,
               official=None, slug='-'):
        """Update an existing broadcast by ID.

        .. note::

            Provide all fields. Values in missing fields will be erased.

        :param str broadcast_id: ID of a broadcast
        :param str name: name of the broadcast
        :param str description: short description
        :param str markdown: long description
        :param bool official: DO NOT USE
        :param str slug: slug for SEO
        :return: updated broadcast information
        :rtype: dict
        """
        path = f'broadcast/{slug}/{broadcast_id}'
        payload = {
            'name': name,
            'description': description,
            'markdown': markdown,
            'official': official,
        }
        return self._r.post(path, json=payload,
                            converter=models.Broadcast.convert)

    def push_pgn_update(self, broadcast_round_id, pgn_games):
        """Manually update an existing broadcast by ID.

        :param str broadcast_round_id: ID of a broadcast round
        :param list pgn_games: one or more games in PGN format
        :return: success
        :rtype: bool
        """
        path = f'broadcast/round/{broadcast_round_id}/push'
        games = '\n\n'.join(g.strip() for g in pgn_games)
        return self._r.post(path, data=games)['ok']

    def create_round(self, broadcast_id, name, sync_url=None, starts_at=None):
        """Create a new broadcast round to relay external games.

        :param str broadcast_id: broadcast tournament ID
        :param str name: Name of the broadcast round
        :param str sync_url: URL that Lichess will poll to get updates about the games.
        :param int starts_at: Timestamp in milliseconds of broadcast round start
        :return: success
        :rtype: dict
        """
        path = f'broadcast/{broadcast_id}/new'
        payload = {
            'name': name,
            'syncUrl': sync_url,
            'startsAt': starts_at
        }
        return self._r.post(path, json=payload, converter=models.Broadcast.convert)

    def get_round(self, broadcast_id, broadcast_tournament_slug='-', broadcast_round_slug='-'):
        """Get information about a broadcast round

        :param broadcast_id: broadcast round id
        :param str broadcast_tournament_slug: Only used for SEO, can be safely replaced by -
        :param str broadcast_round_slug: Only used for SEO, can be safely replaced by -
        :return: broadcast round info
        :rtype: dict
        """
        path = f'broadcast/{broadcast_tournament_slug}/{broadcast_round_slug}/{broadcast_id}'
        return self._r.get(path, converter=models.Broadcast.convert)

    def update_round(self, broadcast_id, name, sync_url=None, starts_at=None):
        """Update information about a broadcast round that you created

        :param str broadcast_id: broadcast round id
        :param str name: Name of the broadcast round
        :param str sync_url: URL that Lichess will poll to get updates about the games
        :param starts_at: Timestamp in milliseconds of broadcast start
        :return: updated broadcast information
        :rtype: dict
        """
        path = f'broadcast/round/{broadcast_id}/edit'
        payload = {
            'name': name,
            'syncUrl': sync_url,
            'startsAt': starts_at
        }
        return self._r.post(path, json=payload,
                            converter=models.Broadcast.convert)


class Simuls(BaseClient):
    """Simultaneous exhibitions - one vs many."""

    def get(self):
        """Get recently finished, ongoing, and upcoming simuls.

        :return: current simuls
        :rtype: list
        """
        path = 'api/simul'
        return self._r.get(path)


class Studies(BaseClient):
    """Study chess the Lichess way."""

    def export_chapter(self, study_id, chapter_id):
        """Export one chapter of a study.

        :return: chapter
        :rtype: PGN
        """
        path = f'/study/{study_id}/{chapter_id}.pgn'
        return self._r.get(path, fmt=PGN)

    def export(self, study_id):
        """Export all chapters of a study.

        :return: all chapters as PGN
        :rtype: list
        """
        path = f'/study/{study_id}.pgn'
        return self._r.get(path, fmt=PGN, stream=True)

<<<<<<< HEAD
class Analysis(BaseClient):
    def get_cloud_eval(self, fen, multiPv=1, variant="standard"):
        """Get the cached evaluation of a position, if available.

        :param str fen: FEN of the position
        :param int multiPv: number of variations
        :param str variant: Game variant
        :return: Cloud eval if available
        :rtype: JSON
        """
        path = f'/api/cloud-eval'
        payload = {
            'fen': fen,
            'multiPv': multiPv,
            'variant': variant
        }
        return self._r.get(path, params=payload, fmt=berserk.formats.JSON)
=======

class Messaging(BaseClient):

    def send(self, username, text):
        """Send a private message to another player.

        :param str username: the user to send the message to
        :param str text: the text to send
        """
        path = f'/inbox/{username}'
        payload = {
            'text': text
        }
        self._r.post(path, data=payload)
>>>>>>> fc026a8b
<|MERGE_RESOLUTION|>--- conflicted
+++ resolved
@@ -1000,7 +1000,7 @@
         :rtype: dict
         """
         path = f'api/tournament/{tournament_id}?page={page}'
-        return self._r.get(path, converter=models.Tournaments.convert_tournament_values)
+        return self._r.get(path, converter=models.Tournaments.convert_values)
 
     @deprecated(version='0.11.0', reason='use Tournaments.create_arena or Tournaments.create_swiss instead')
     def create(self, clock_time, clock_increment, minutes, name=None,
@@ -1479,25 +1479,6 @@
         path = f'/study/{study_id}.pgn'
         return self._r.get(path, fmt=PGN, stream=True)
 
-<<<<<<< HEAD
-class Analysis(BaseClient):
-    def get_cloud_eval(self, fen, multiPv=1, variant="standard"):
-        """Get the cached evaluation of a position, if available.
-
-        :param str fen: FEN of the position
-        :param int multiPv: number of variations
-        :param str variant: Game variant
-        :return: Cloud eval if available
-        :rtype: JSON
-        """
-        path = f'/api/cloud-eval'
-        payload = {
-            'fen': fen,
-            'multiPv': multiPv,
-            'variant': variant
-        }
-        return self._r.get(path, params=payload, fmt=berserk.formats.JSON)
-=======
 
 class Messaging(BaseClient):
 
@@ -1511,5 +1492,4 @@
         payload = {
             'text': text
         }
-        self._r.post(path, data=payload)
->>>>>>> fc026a8b
+        self._r.post(path, data=payload)